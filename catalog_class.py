--- conflicted
+++ resolved
@@ -13,12 +13,8 @@
 
 class SkyCatalogue():
     
-<<<<<<< HEAD
     # @timer
     def __init__(self, mode="corner" bands=('g','r','i','z'), map_dist=1.0, mask_radius=20, fov=45):
-=======
-    def __init__(self, bands=('g','r','i','z'), map_dist=1.0, mask_radius=20, fov=45):
->>>>>>> df433d3a
         
         self.bands = bands
         self.map_dist = map_dist
@@ -475,12 +471,8 @@
                         
         return catalogue
         
-<<<<<<< HEAD
     # @timer
     def create_catalogue(self, ra, dec, plot_image=False, allsky=False):
-=======
-    def create_catalogue(self, ra, dec, query_dist=1.0, plot_image=False, allsky=False):
->>>>>>> df433d3a
         """Creates catalog of sky positions in a square starting from a bottom-left corner of (ra, dec)
         up to (ra+query_dist, dec+query_dist) using a single query to the LSDR10 tractor catalog.
         
