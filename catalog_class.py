# imports
import matplotlib.pyplot as plt
from astropy.io import fits as fits
from astropy.coordinates import SkyCoord

import pkg_resources
pkg_resources.require("numpy==1.26.3")
import numpy as np

from dl import queryClient as qc
import pandas as pd
from sklearn.neighbors import KDTree

class SkyCatalogue():
    
    # @timer
    def __init__(self, mode="corner" bands=('g','r','i','z'), map_dist=1.0, mask_radius=20, fov=45):
        
        self.bands = bands
        self.map_dist = map_dist
        self.dim = int((3600*4) * self.map_dist)
        self.mask_radius = mask_radius
        self.fov = fov
        self.mode= mode
        
        # load all masked stars
        print("Loading masked star data....")
        self.load_mask_data()
        
        # define grid stuff
        print("Defining grid lines...")
        self.define_grid()
        
        # create distance grid for this dimension
        print("Creating KDTree for distance calculations...")
        self.dist_array = np.indices((self.dim, self.dim), dtype=int)
        self.dist_array = np.dstack((self.dist_array[0], self.dist_array[1]))
        self.dist_array = np.concatenate(self.dist_array, axis=0)
        self.distance_tree = KDTree(self.dist_array)
        print("KDTree created!")
        
        pass

    def galactic_check(self, ra, dec, dist):
        """Check if any of a square with side length `dist` and a centre coordinate (ra,dec) has
        any intersection with the galactic plane (|b| <= 19) or the LMC/SMC

        Parameters
        ----------
        ra : `float`
            Right ascension of the centre of the square (degrees)
        dec : `float`
            Declination of the centre of the square (degrees)
        dist : `float'
            Side length of square region to query (degrees)

        Returns
        -------
        `bool`
            True if region is safe, False otherwise
        """
        if self.mode=="corner":
            ra_min=ra
            ra_max = ra + dist
            dec_min=dec
            dec_max = dec + dist

        if self.mode=="centre":
            ra_min=ra-dist/2
            ra_max = ra + dist/2
            dec_min=dec-dist/2
            dec_max = dec + dist/2

        # check if in LMC
        if (ra_min >=76) and (ra_max <= 86) and (dec_min >= -76) and (dec_max <= -64):
            return False

        # check if in SMC
        if (ra_min >=11) and (ra_max <= 16) and (dec_min >= -76) and (dec_max <= -70):
            return False    
        
        # check if in the gap near the galactic plane
        if (ra_min >=43) and (ra_max <= 75) and (dec_min >= 10) and (dec_max <= 30):
            return False

        # check if on the galactic plane
        c_icrs_min = SkyCoord(ra=ra_min, dec=dec_min, frame='icrs', unit='degree')
        c_icrs_max = SkyCoord(ra=ra_max, dec=dec_max, frame='icrs', unit='degree')

        c_gal_min = c_icrs_min.galactic
        c_gal_max = c_icrs_max.galactic

        if abs(c_gal_min.b.value) <= 19 or abs(c_gal_max.b.value) <= 19:
            return False

        return True

    
    def query_tractor(self, ra, dec, dist, bands):
        """Queries the Astro Data Lab for the ra, dec and mag of the objects within a square of side length (dist).     
        The queried square will range from (ra, dec) to (ra+dist/2, dec+dist/2)
        
        Parameters
        ----------
        ra: `float`
            Right ascension of the centre of the square (degrees)
        dec: `float`
            Declination of bottom left corner of square (degrees)
        dist: `float`
            Side length of square region to query (degrees)
        bands: `tuple` `str`
            Bands to query for objects from the selection of ('g', 'r', 'i', 'z')
            Where objects are detected in multiple bands, the one with the brightest magnitude will be selected
        
        Returns
        -------
        brick_info: `pd.DataFrame`
            Pandas DataFrame containing columns: `ra`, `dec`, `mag`, `passband`
        """
<<<<<<< HEAD
        # Bounds of the square we are querying objects for
        ra_min=ra
        ra_max = ra + dist
        dec_min=dec
        dec_max = dec + dist
        
        mags = [f"mag_{b}" for b in self.bands]
        conditions = [f"({mag}<=21 AND {mag}>=16)" for mag in mags]
        
        query = f"""
            SELECT ra, dec, {", ".join(mags)}
=======
        # Bounds of the square we are querying objects for based on the mode
        if self.mode=="corner":
            ra_min=ra
            ra_max = ra + dist
            dec_min=dec
            dec_max = dec + dist

        if self.mode=="centre":
            ra_min=ra-dist/2
            ra_max = ra + dist/2
            dec_min=dec-dist/2
            dec_max = dec + dist/2
      

        if bands == ('g','r','i','z'):
            query = f"""
            SELECT ra, dec, mag_g,mag_r,mag_i,mag_z
            FROM ls_dr10.tractor_s
            WHERE ra >= ({ra_min}) AND ra < ({ra_max})
            AND dec >= ({dec_min}) AND dec < ({dec_max})
            AND (mag_g<=21 AND mag_g>=16
                OR mag_r<=21 AND mag_r>=16
                OR mag_i<=21 AND mag_i>=16
                OR mag_z<=21 AND mag_z>=16)       
            """
        elif bands == ('g', 'r', 'i'):
            query = f"""
            SELECT ra, dec, mag_g,mag_r,mag_i,mag_z
            FROM ls_dr10.tractor_s
            WHERE ra >= ({ra_min}) AND ra < ({ra_max})
            AND dec >= ({dec_min}) AND dec < ({dec_max})
            AND (mag_g<=21 AND mag_g>=16
                OR mag_r<=21 AND mag_r>=16
                OR mag_i<=21 AND mag_i>=16)      
            """
        elif bands == ('g','r'):
            query = f"""
            SELECT ra, dec, mag_g,mag_r,mag_i,mag_z
            FROM ls_dr10.tractor_s
            WHERE ra >= ({ra_min}) AND ra < ({ra_max})
            AND dec >= ({dec_min}) AND dec < ({dec_max})
            AND (mag_g<=21 AND mag_g>=16
                OR mag_r<=21 AND mag_r>=16)     
            """
        elif bands ==('g'):
            query = f"""
            SELECT ra, dec, mag_g,mag_r,mag_i,mag_z
>>>>>>> 76e13669
            FROM ls_dr10.tractor_s
            WHERE ra >= ({ra_min}) AND ra < ({ra_max})
            AND dec >= ({dec_min}) AND dec < ({dec_max})
            AND ({" OR ".join(conditions)})       
            """
        
        # check if this completes successfuly
        brick_info = qc.query(sql=query, fmt="pandas")

        # set "mag" column to the minimum magnitude from the given bands
        brick_info.loc[:,"mag"] = np.nanmin(brick_info.iloc[:,2:].values, axis=1)
        brick_info = brick_info.drop(mags, axis=1)

        return brick_info
    
    def load_mask_data(self):
        """Load all files containing mask data.
        Circular masks are set for detected PSF object (stars), galaxies, and globular clusters/planetary nebulae.
        """

        all_masks = []

        # load PSF (stars) masks
        for i in range(5):
            with np.load(f"mask_data_files/mask_data_{i}.npz", mmap_mode='r') as mask_data:
                mask_array = mask_data['arr_0']
                mask_array_byteswap = mask_array.byteswap().newbyteorder()
                masked_stars = pd.DataFrame(mask_array_byteswap)
                all_masks.append(masked_stars)

        # load globular clusters and planetary nebulae masks
        with np.load(f"mask_data_files/mask_data_clusters.npz", mmap_mode='r') as mask_data:
            mask_array = mask_data['arr_0']
            mask_array_byteswap = mask_array.byteswap().newbyteorder()
            masked_stars = pd.DataFrame(mask_array_byteswap)
            all_masks.append(masked_stars)
        
        # load galaxy masks
        with np.load(f"mask_data_files/mask_data_galaxies.npz", mmap_mode='r') as mask_data:
            mask_array = mask_data['arr_0']
            mask_array_byteswap = mask_array.byteswap().newbyteorder()
            masked_stars = pd.DataFrame(mask_array_byteswap)
            all_masks.append(masked_stars)
            
        self.mask_df = pd.concat(all_masks, ignore_index=True)

    
    def calculate_mask_radius(self, mag):
        """Calculate masking radius (in degrees) for an object given some magnitude `mag` with
        a minimum size based on initialized mask radius (default=20 arcsec).
        
        This function is modified from the [legacypipe `mask_radius_for_mag()` function](https://github.com/legacysurvey/legacypipe/blob/DR10.0.12/py/legacypipe/reference.py#L352-L357)

        Parameters
        ----------
        mag : `float`
            Magnitude (in g, r, i or z band) of object

        Returns
        -------
        `float`
            Radius of mask associated with object (degrees)
        """
        return (self.mask_radius/3600) + 1630./3600. * 1.396**(-mag)
    
    def combine_data(self, catalog_stars:pd.DataFrame, coords):
        """Combines the downloaded mask data from load_mask_data with calculated masks from
        calculate_mask_radius over the specified coordinates into a single dataframe.

        Parameters
        ----------
        catalog_stars : `pd.DataFrame`
            Stars queried directly from the tractor catalogue with columns ra, dec, radius
        coords : `list`
            Minimum and maximum right ascensions and declinations of regions queried from the tractor catalogue

        Returns
        -------
        all_stars : `pd.DataFrame'
            Combined dataframe of all stars with associated mask data with columns ra, dec, radius
        """
        
        # cut masked stars to only use the same area as catalog_stars
        masked_box = self.mask_df.query('(@coords[0] < ra < @coords[1]) and (@coords[2] < dec < @coords[3])')
        catalog_box = catalog_stars.query('(@coords[0] < ra < @coords[1]) and (@coords[2] < dec < @coords[3])').copy()
        
        # apply buffer radius to mask and star data
        masked_box.loc[:, 'radius'] = masked_box['radius'] + (self.mask_radius / 3600.)
        # TODO check for nan's / inf        
        catalog_box.loc[:, 'radius'] = self.calculate_mask_radius(catalog_box.loc[:,'mag'])
        # print(catalog_box['radius'].isna().sum())
        
        # remove g mag
        catalog_box = catalog_box.drop(['mag'], axis=1)
        
        # combine catalog + mask
        all_stars = pd.concat([masked_box, catalog_box]).reset_index(drop=True)
        return all_stars
    
    def create_pixel_columns(self, all_stars:pd.DataFrame, coords):
        """Converts coorindate data into a pixel grid and calculates pixel values of all objects.

        Parameters
        ----------
        all_stars : `pd.DataFrame`
            Combined dataframe of all stars with associated mask data with columns ra, dec, radius

        Returns
        -------
        all_stars : `pd.DataFrame`
            Updated dataframe with coordinate conversions to pixels and minimum and maximum coordinate values in pixels
            Contains columns ra, dec, radius, max_ra, min_ra, max_dec, min_dec, ra_pix, dec_pix, rad_pix
        """
        
        # find max and min ra/dec corresponding to the mask of star
        all_stars['max_ra'] = all_stars['ra'] + all_stars['radius']
        all_stars['min_ra'] = all_stars['ra'] - all_stars['radius']
        all_stars['max_dec'] = all_stars['dec'] + all_stars['radius']
        all_stars['min_dec'] = all_stars['dec'] - all_stars['radius']

        # ra, dec, and radius in pixels
        # TODO check if off by one is needed?
        all_stars['ra_pix'] = np.round((all_stars['ra'] - coords[0]) * self.dim).astype(int) - 1
        all_stars['dec_pix'] = np.round((all_stars['dec'] - coords[2]) * self.dim).astype(int) - 1
        all_stars['rad_pix'] = np.ceil(all_stars['radius'] * self.dim).astype(int)

        return all_stars
    
    def seg_map(self, star_data:pd.DataFrame):
        """Creates segementation map of shape (`dim`, `dim`) based on the mask locations and pixel data of `star_data`"""

        array = np.zeros(self.dim**2, dtype=int)
        radec = np.asarray([star_data['dec_pix'],star_data['ra_pix']]).T
        circle_points = self.distance_tree.query_radius(radec, star_data['rad_pix'])

        for circle_array in circle_points:
            np.put(array, circle_array, 1)
        
        array = array.reshape((self.dim, self.dim))

        return array
    
    def define_grid(self):
        """Creates gridlines and centers on pixels for the initialized dimension and field of view"""
        self.gridlines = np.arange(0, self.dim+1, (self.fov/3600 * self.dim))
        centers = []

        for i in range(len(self.gridlines[:-1])):
            centers.append(int((self.gridlines[i] + self.gridlines[i+1])/2 + 0.5))

        self.x_cen, self.y_cen = np.meshgrid(centers, centers)
        return
    
    # @timer
    def find_dark_regions(self, segmap):

        dark_regions = []

        for i in range(len(self.gridlines) - 1):
            for j in range(len(self.gridlines) - 1):
                x_start, x_end = (self.gridlines[i]).astype(int), (self.gridlines[i + 1]).astype(int)
                y_start, y_end = (self.gridlines[j]).astype(int), (self.gridlines[j + 1]).astype(int)
                
                if np.all(segmap[y_start:y_end, x_start:x_end] == 0):
                    dark_regions.append([self.x_cen[j, i], self.y_cen[j, i]])

        dr_trans = np.array(dark_regions).transpose()

        return dr_trans, dark_regions

    # @timer
    def create_plot(self, array, coords, pix_coords, dr_trans):

        # Creating exclusion map with grid
        fig = plt.figure(figsize=(8,8))
        ax = fig.add_subplot(111)

        plt.imshow(array, origin = 'lower', cmap='gray', vmin=0, vmax=1)

        positions = np.linspace(0,self.dim,5)
        x_labels = np.linspace(coords[0],coords[1],5)
        y_labels = np.linspace(coords[2],coords[3],5)

        ax.set_xticks(positions, x_labels)
        ax.set_yticks(positions, y_labels)    

        plt.vlines(self.gridlines, min(pix_coords[1]), max(pix_coords[1]), color='red', linewidth=1)
        plt.hlines(self.gridlines, min(pix_coords[0]), max(pix_coords[0]), color= 'red', linewidth=1)

        plt.plot(dr_trans[0], dr_trans[1], 'rx', markersize=10)

        plt.tight_layout()
        plt.margins(0)
        plt.show()

        return
    
    # @timer
    def create_data_frame(self, dark_regions, coords):
        dark_ra = []
        dark_dec = []

        for i in dark_regions:
            ra = i[0] / (self.dim) + coords[0]
            dec = i[1] / (self.dim) + coords[2]
            dark_ra.append(ra)
            dark_dec.append(dec)

        dark_catalogue = pd.DataFrame({'ra':dark_ra, 'dec':dark_dec})
        return dark_catalogue
    
    # @timer
    def find_overlapping_extent(self, all_stars):
        # grab everything in a 1 degree square
        # print(f"Finding everything within the square RA=({ra}, {ra+1}) and DEC=({dec}, {dec+1})")
        
        # degree_masks = all_stars.query(f'({ra} < ra < {ra+1}) & ({dec} < dec < {dec+1})')

        min_ra = all_stars['min_ra'].min()
        min_dec = all_stars['min_dec'].min()
        max_ra = all_stars['max_ra'].max()
        max_dec = all_stars['max_dec'].max()
        
        return [min_ra, min_dec, max_ra, max_dec]

    # @timer
    def create_degree_square(self, ra, dec, catalog_df, plot_image=False):
        """Generates dark sky positions for a 1 x 1 degree region of the sky with lower "corner" given by (ra,dec)
        """
        if self.mode=="corner":
            coords = [ra, ra+self.map_dist, dec, dec+self.map_dist]
        if self.mode=="centre":
            coords=[ra-self.map_dist/2, ra+self.map_dist/2, dec-self.map_dist/2, dec+self.map_dist/2]
        # print(">>>> Generating dark sky positions of 1-degree square...")
        print(">>>> Combining mask and queried stars...")
        all_stars = self.combine_data(catalog_df, coords)
        print(">>>> Calculating pixel values for stars....")
        all_stars = self.create_pixel_columns(all_stars, coords)

        print(">>>> Creating segmentation map...")
        segmentation_map = self.seg_map(all_stars)
        
        print(">>>> Finding dark regions in segmentation map...")
        dr_trans, dark_regions = self.find_dark_regions(segmentation_map)

        if plot_image:
            print(">>>> Plotting dark regions...")
            pix_coords = [all_stars['ra_pix'], all_stars['dec_pix'], all_stars['rad_pix']]
            self.create_plot(segmentation_map, coords, pix_coords, dr_trans)

        print(">>>> Converting dark regions to coordinates...")
        dark_catalogue = self.create_data_frame(dark_regions, coords)
        
        print(">>>> Finding maximum extent of stars beyond the degree-square bounds...")
        overlap = self.find_overlapping_extent(all_stars)
        
        print(">>>> Done!")
        return dark_catalogue, overlap

    def remove_overlap_positions(self, ra_coords, dec_coords, overlap_store, larger_catalogue, bounds=1):
        # overlap_store = [ [minra, mindec, maxra, maxdec] ]
        catalogue = larger_catalogue.copy()

        # for each ra / dec square and associated overlap
        for ra, dec, overlap in zip(ra_coords, dec_coords, overlap_store):
            
            # make sure this works if ra/dec extents are less than the actual bounds!
            min_ra = overlap[0] if overlap[0] < ra else ra
            min_dec = overlap[1] if overlap[1] < dec else dec
            max_ra = overlap[2] if overlap[2] > ra+bounds else ra+bounds
            max_dec = overlap[3] if overlap[3] > dec+bounds else dec+bounds
            
            # everything within square bounded by ra / dec and bounds that you're checking
            smaller_box = catalogue.query(f'({ra} < ra < {ra + bounds}) & ({dec} < dec < {dec + bounds})') 
            
            # select everything within square bounded by the min/max ra/dec of the overlap store
            bigger_box = catalogue.query(f'({min_ra} <= ra <= {max_ra}) & ({min_dec} <= dec <= {max_dec})')
            
            # only perform removal if there are actually sky positions in the "overlap region"
            if smaller_box.shape < bigger_box.shape:
                # everything that is in the bigger box but not the smaller one (within overlapping region)
                overlap_region = pd.concat((bigger_box, smaller_box)).drop_duplicates(keep=False)
                # concatenate the two and drop everything within the overlapping regions
                catalogue = pd.concat((catalogue, overlap_region)).drop_duplicates(keep=False)
                        
        return catalogue
        
    # @timer
    def create_catalogue(self, ra, dec, plot_image=False, allsky=False):
        """Creates catalog of sky positions in a square starting from a bottom-left corner of (ra, dec)
        up to (ra+query_dist, dec+query_dist) using a single query to the LSDR10 tractor catalog.
        
        Parameters
        ----------
        ra: `float`
            Right ascension of bottom left corner of square (degrees)
        dec: `float`
            Declination of bottom left corner of square (degrees)
        query_dist: `float`
            Side length of square to query (degrees)
        plot_image: `bool`
            Plot each square-degree analyzed for dark sky positions
        all_sky: `bool`
            Whether to return a list of min/max ra/dec radial extents for stars in the square
            (used for all-sky generation)
        
        Returns
        -------
        catalogue: `DataFrame`
            DataFrame of dark sky positions containing columns: `ra`, `dec`
        """
        
        
        print(f"> Creating sky catalog from one {self.map_dist}-degree square starting from ({ra}, {dec}) to ({ra+self.map_dist}, {dec+self.map_dist})")
        # query sky for some amount
        print(f">> Querying the tractor catalog for stars from RA/DEC({ra}, {dec}) to ({ra+self.map_dist}, {dec+self.map_dist})...")
        query_df = self.query_tractor(ra, dec, self.map_dist)
        if self.mode=="corner":
            ra_min=ra
            ra_max = ra + self.map_dist
            dec_min=dec
            dec_max = dec + self.dist

        if self.mode=="centre":
            ra_min=ra-self.map_dist/2
            ra_max = ra + self.map_dist/2
            dec_min=dec-self.map_dist/2
            dec_max = dec + self.map_dist/2
        # make array of ra / dec starting points for degree cubes
        dec_range = np.arange(dec, dec+query_dist)
        ra_range = np.arange(ra, ra+query_dist)
        
        coord_grid = np.meshgrid(ra_range, dec_range)
        ra_coords = coord_grid[0].flatten()
        dec_coords = coord_grid[1].flatten()
        overlap_store = []
        larger_catalogue = pd.DataFrame(columns=['ra','dec'])
        
        print(">> Looping through sky coordinates...")
        for ra_c, dec_c in zip(ra_coords,dec_coords):
            print(f">>> Generating sky catalog for square RA,DEC ({ra_c}, {dec_c}) to ({ra_c+1}, {dec_c+1})...")
            if self.galactic_check(ra_c, dec_c, 1):
                cat, overlap = self.create_degree_square(ra_c, dec_c, query_df, plot_image)
                larger_catalogue = pd.concat([larger_catalogue.astype(cat.dtypes),cat],axis=0).reset_index(drop=True)
                overlap_store.append(overlap)
            else:
                print(f">>> 1-degree square with corner {ra}, {dec} intersects with the galactic plane!")
                overlap_store.append([ra, dec, ra+1, dec+1])
            # print('Added (' + str(ra) + ', ' + str(dec) + ') to catalogue')
        
        print(">> Removing positions from overlapping regions...")
        catalogue = self.remove_overlap_positions(ra_coords, dec_coords, overlap_store, larger_catalogue)
        
        if allsky:
            print(f">> Finding largest overlap for whole {query_dist}-degree square...")
            overlap_store = np.asarray(overlap_store)
            if overlap_store.shape[0] > 1:
                min_ra = np.min(overlap_store[:, 0])
                min_dec = np.min(overlap_store[:, 1])
                max_ra = np.max(overlap_store[:, 2])
                max_dec = np.max(overlap_store[:, 3])
            else: 
                min_ra = overlap_store[0]
                min_dec = overlap_store[1]
                max_ra = overlap_store[2]
                max_dec = overlap_store[3]
            # print(f">> min RA/DEC = ({min_ra}, {min_dec})    max RA/DEC = ({max_ra}, {max_dec})")
            print(f"> Done!")
            return catalogue, [min_ra, min_dec, max_ra, max_dec]
        
        print(f"> Done!")
        return catalogue
    
    # @timer
    def all_sky(self, bands=('g','r','i','z'), query_dist=5.0, min_ra=0, min_dec=-90, max_ra=360, max_dec=30, **kwargs):
        """Loop through the entire sky."""
        
        if 'bands' in kwargs.keys():
            self.bands = kwargs['bands']
        
        print("================= WHOLE SKY =================")
        print(f"===== From {min_ra},{min_dec} to {max_ra},{max_dec} in {query_dist}^2 squares ======")
        print(f"===== Bands used: {self.bands} =====")
        # use 5 degree squares
        
        dec_range = np.arange(min_dec, max_dec, query_dist)
        ra_range = np.arange(min_ra, max_ra, query_dist)
        
        coord_grid = np.meshgrid(ra_range, dec_range)
        ra_coords = coord_grid[0].flatten()
        dec_coords = coord_grid[1].flatten()
        overlap_store = []
        larger_catalogue = pd.DataFrame(columns=['ra','dec'])
        
        print("====== WHOLE SKY: Looping through sky coordinates... =====")
        for ra_c, dec_c in zip(ra_coords, dec_coords):
            print(f"====== {query_dist}-degree square starting from RA,DEC = {ra_c}, {dec_c} ======")
            # if self.galactic_check(ra_c, dec_c, query_dist):
            cat, overlap = self.create_catalogue(ra_c, dec_c, query_dist=query_dist, allsky=True)
            larger_catalogue = pd.concat([larger_catalogue.astype(cat.dtypes),cat],axis=0).reset_index(drop=True)
            overlap_store.append(overlap)
            # else:
            #     print(f"{query_dist}-degree square starting from RA,DEC = {ra_c}, {dec_c} intersects with the galactic plane!")
            
        print("====== WHOLE SKY: Removing positions from overlapping regions... ======")

        catalogue = self.remove_overlap_positions(ra_coords, dec_coords, overlap_store, larger_catalogue, bounds=query_dist)
        print("================= WHOLE SKY: Done! =================")
        print(f"===== WHOLE SKY: Found {catalogue.size} dark sky positions =====")
        return catalogue
        
        
        
if __name__=="__main__":
    
    # catalog = SkyCatalogue()
    catalog_g_band = SkyCatalogue(all_bands=False)
    # cProfile.run('catalog_g_band.create_catalogue(3, -4, 2)', 'gstats')
    catalog_g_band.all_sky(query_dist=2.0, min_ra=212, max_ra=216, min_dec=16, max_dec=20)
    # cProfile.run('catalog_g_band.all_sky(query_dist=2.0, min_ra=212, max_ra=216, min_dec=16, max_dec=20)', 'gstats')
    
    # gstats = pstats.Stats('gstats')
    # gstats.sort_stats(SortKey.TIME).print_stats(20)
    # gstats.print_stats()
    # gstats.strip_dirs().sort_stats(-1).print_stats()
    # positions_gband = catalog_g_band.create_catalogue(3, -4, 2)
    # positions = catalog.all_sky(query_dist=30.0)
    # positions = catalog.create_catalogue()<|MERGE_RESOLUTION|>--- conflicted
+++ resolved
@@ -14,7 +14,7 @@
 class SkyCatalogue():
     
     # @timer
-    def __init__(self, mode="corner" bands=('g','r','i','z'), map_dist=1.0, mask_radius=20, fov=45):
+    def __init__(self, mode="corner", bands=('g','r','i','z'), map_dist=1.0, mask_radius=20, fov=45):
         
         self.bands = bands
         self.map_dist = map_dist
@@ -117,19 +117,6 @@
         brick_info: `pd.DataFrame`
             Pandas DataFrame containing columns: `ra`, `dec`, `mag`, `passband`
         """
-<<<<<<< HEAD
-        # Bounds of the square we are querying objects for
-        ra_min=ra
-        ra_max = ra + dist
-        dec_min=dec
-        dec_max = dec + dist
-        
-        mags = [f"mag_{b}" for b in self.bands]
-        conditions = [f"({mag}<=21 AND {mag}>=16)" for mag in mags]
-        
-        query = f"""
-            SELECT ra, dec, {", ".join(mags)}
-=======
         # Bounds of the square we are querying objects for based on the mode
         if self.mode=="corner":
             ra_min=ra
@@ -144,44 +131,15 @@
             dec_max = dec + dist/2
       
 
-        if bands == ('g','r','i','z'):
-            query = f"""
-            SELECT ra, dec, mag_g,mag_r,mag_i,mag_z
+        mags = [f"mag_{b}" for b in self.bands]
+        conditions = [f"({mag}<=21 AND {mag}>=16)" for mag in mags]
+        
+        query = f"""
+            SELECT ra, dec, {", ".join(mags)}
             FROM ls_dr10.tractor_s
             WHERE ra >= ({ra_min}) AND ra < ({ra_max})
             AND dec >= ({dec_min}) AND dec < ({dec_max})
-            AND (mag_g<=21 AND mag_g>=16
-                OR mag_r<=21 AND mag_r>=16
-                OR mag_i<=21 AND mag_i>=16
-                OR mag_z<=21 AND mag_z>=16)       
-            """
-        elif bands == ('g', 'r', 'i'):
-            query = f"""
-            SELECT ra, dec, mag_g,mag_r,mag_i,mag_z
-            FROM ls_dr10.tractor_s
-            WHERE ra >= ({ra_min}) AND ra < ({ra_max})
-            AND dec >= ({dec_min}) AND dec < ({dec_max})
-            AND (mag_g<=21 AND mag_g>=16
-                OR mag_r<=21 AND mag_r>=16
-                OR mag_i<=21 AND mag_i>=16)      
-            """
-        elif bands == ('g','r'):
-            query = f"""
-            SELECT ra, dec, mag_g,mag_r,mag_i,mag_z
-            FROM ls_dr10.tractor_s
-            WHERE ra >= ({ra_min}) AND ra < ({ra_max})
-            AND dec >= ({dec_min}) AND dec < ({dec_max})
-            AND (mag_g<=21 AND mag_g>=16
-                OR mag_r<=21 AND mag_r>=16)     
-            """
-        elif bands ==('g'):
-            query = f"""
-            SELECT ra, dec, mag_g,mag_r,mag_i,mag_z
->>>>>>> 76e13669
-            FROM ls_dr10.tractor_s
-            WHERE ra >= ({ra_min}) AND ra < ({ra_max})
-            AND dec >= ({dec_min}) AND dec < ({dec_max})
-            AND ({" OR ".join(conditions)})       
+            AND ({" OR ".join(conditions)})
             """
         
         # check if this completes successfuly
