# imports
import matplotlib.pyplot as plt
from astropy.io import fits as fits
from astropy.coordinates import SkyCoord

import pkg_resources
pkg_resources.require("numpy==1.26.3")
import numpy as np

from dl import queryClient as qc
import pandas as pd
from sklearn.neighbors import KDTree

class SkyCatalogue():
<<<<<<< HEAD
    
    # @timer
    def __init__(self, bands=('g','r','i','z'), map_dist=1.0, mask_radius=20, fov=45):
=======

    def __init__(self, mode="corner", bands=('g','r','i','z'), map_dist=1.0, mask_radius=20, fov=45, verbose=False):
>>>>>>> 562fe45e
        """ Initialise the SkyCatalogue object.

        Parameters
        ----------
        mode : `str` (default="corner")
            If "corner" then defines sky regions using user specified ra, dec as the bottom left corner of each square region
            If "centre" then defines sky regions using user specified ra, dec as the centre of each square region
        bands : `tuple` (default=('g', 'r', 'i', 'z'))
            Selection of passbands applied for object detection
        map_dist : `float` (default=1.0)
            Side length of unit square region for initial dark sky identification handling (degrees)
        mask_radius : `float` (default=20)
            Minimum exlusion zone around object for telescope fov centre (arcseconds)
            Recommended value is half telescope maximum field of view (i.e. 20 arcseconds for ANU 2.3m telescope dimensions)
        fov : `float` (default=45)
            Maximum telescope field of view, corresponding to side length of safe zone around identified dark sky positions (arcseconds)
        """

        print("Initialising...")
        verboseprint = print if verbose else lambda *a, **k: None

        self.bands = bands
        self.map_dist = map_dist
        self.dim = int((3600*4) * self.map_dist)
        self.mask_radius = mask_radius
        self.fov = fov
        
        # load all masked stars
        verboseprint("Loading masked star data....")
        self.load_mask_data()
        
        # define grid lines from fov
        verboseprint("Defining grid lines...")
        self.define_grid()
        
        # create distance grid for this dimension
        verboseprint("Creating KDTree for distance calculations...")
        self.dist_array = np.indices((self.dim, self.dim), dtype=int)
        self.dist_array = np.dstack((self.dist_array[0], self.dist_array[1]))
        self.dist_array = np.concatenate(self.dist_array, axis=0)
        self.distance_tree = KDTree(self.dist_array)
        verboseprint("KDTree created!")
        
        print("Initialisation complete!")
        pass

    def galactic_check(self, ra, dec, dist, mode='centre'):
        """Check if any of a square with side length `dist` and a centre coordinate (ra,dec) has
        any intersection with the galactic plane (|b| <= 19) or the LMC/SMC

        Parameters
        ----------
        ra : `float`
            Right ascension of the centre of the square (degrees)
        dec : `float`
            Declination of the centre of the square (degrees)
        dist : `float'
            Side length of square region to query (degrees)

        Returns
        -------
        `bool`
            True if region is safe, False otherwise
        """
        
        # define square coordinate regions from user specified mode
        if mode=="corner":
            ra_min=ra
            ra_max = ra + dist
            dec_min=dec
            dec_max = dec + dist
        if mode=="centre":
            ra_min=ra-dist/2
            ra_max = ra + dist/2
            dec_min=dec-dist/2
            dec_max = dec + dist/2

        # check if in LMC
        if (ra_min >=76) and (ra_max <= 86) and (dec_min >= -76) and (dec_max <= -64):
            return False

        # check if in SMC
        if (ra_min >=11) and (ra_max <= 16) and (dec_min >= -76) and (dec_max <= -70):
            return False    
        
        # check if in Legacy Survey gap near the galactic plane
        if (ra_min >=43) and (ra_max <= 75) and (dec_min >= 10) and (dec_max <= 30):
            return False

        # check if on the galactic plane
        c_icrs_min = SkyCoord(ra=ra_min, dec=dec_min, frame='icrs', unit='degree')
        c_icrs_max = SkyCoord(ra=ra_max, dec=dec_max, frame='icrs', unit='degree')
        c_gal_min = c_icrs_min.galactic
        c_gal_max = c_icrs_max.galactic
        if abs(c_gal_min.b.value) <= 19 or abs(c_gal_max.b.value) <= 19:
            return False

        return True

    
    def query_tractor(self, ra, dec, dist=1.0, mode='corner', **kwargs):
        """Queries the Astro Data Lab for the ra, dec and mag of the objects within a square of side length (dist).     
        The queried square will range from (ra, dec) to (ra+dist/2, dec+dist/2)
        
        Parameters
        ----------
        ra: `float`
            Right ascension of the centre of the square (degrees)
        dec: `float`
            Declination of bottom left corner of square (degrees)
        dist: `float`
            Side length of square region to query (degrees)
            
        optional keyword arguments:
        bands: `tuple` `str`
            Bands to query for objects from the selection of ('g', 'r', 'i', 'z')
            Where objects are detected in multiple bands, the one with the brightest magnitude will be selected
        
        Returns
        -------
        brick_info: `pd.DataFrame`
            Pandas DataFrame containing columns: `ra`, `dec`, `mag`, `passband`
        """
        
        if 'bands' in kwargs.keys():
            self.bands = kwargs['bands']
        
        # Bounds of the square we are querying objects for based on the mode
        if mode=="corner":
            ra_min=ra
            ra_max = ra + dist
            dec_min=dec
            dec_max = dec + dist

        if mode=="centre":
            ra_min=ra-dist/2
            ra_max = ra + dist/2
            dec_min=dec-dist/2
            dec_max = dec + dist/2
      

        # run query based on user input
        mags = [f"mag_{b}" for b in self.bands]
        conditions = [f"({mag}<=21 AND {mag}>=16)" for mag in mags]
        
        query = f"""
            SELECT ra, dec, {", ".join(mags)}
            FROM ls_dr10.tractor_s
            WHERE ra >= ({ra_min}) AND ra < ({ra_max})
            AND dec >= ({dec_min}) AND dec < ({dec_max})
            AND ({" OR ".join(conditions)})
            """
        
        # check if this completes successfuly
        brick_info = qc.query(sql=query, fmt="pandas")

        # set "mag" column to the minimum magnitude from the given bands
        brick_info.loc[:,"mag"] = np.nanmin(brick_info.iloc[:,2:].values, axis=1)
        brick_info = brick_info.drop(mags, axis=1)

        return brick_info
    
    def load_mask_data(self):
        """Load all files containing mask data.
        Circular masks are set for detected PSF object (stars), galaxies, and globular clusters/planetary nebulae.
        """

        all_masks = []

        # load PSF (stars) masks
        for i in range(5):
            with np.load(f"mask_data_files/mask_data_{i}.npz", mmap_mode='r') as mask_data:
                mask_array = mask_data['arr_0']
                mask_array_byteswap = mask_array.byteswap().newbyteorder()
                masked_stars = pd.DataFrame(mask_array_byteswap)
                all_masks.append(masked_stars)

        # load globular clusters and planetary nebulae masks
        with np.load(f"mask_data_files/mask_data_clusters.npz", mmap_mode='r') as mask_data:
            mask_array = mask_data['arr_0']
            mask_array_byteswap = mask_array.byteswap().newbyteorder()
            masked_stars = pd.DataFrame(mask_array_byteswap)
            all_masks.append(masked_stars)
        
        # load galaxy masks
        with np.load(f"mask_data_files/mask_data_galaxies.npz", mmap_mode='r') as mask_data:
            mask_array = mask_data['arr_0']
            mask_array_byteswap = mask_array.byteswap().newbyteorder()
            masked_stars = pd.DataFrame(mask_array_byteswap)
            all_masks.append(masked_stars)
            
        self.mask_df = pd.concat(all_masks, ignore_index=True)

    
    def calculate_mask_radius(self, mag):
        """Calculate masking radius (in degrees) for an object given some magnitude `mag` with
        a minimum size based on initialized mask radius (default=20 arcsec).
        
        This function is modified from the [legacypipe `mask_radius_for_mag()` function](https://github.com/legacysurvey/legacypipe/blob/DR10.0.12/py/legacypipe/reference.py#L352-L357)

        Parameters
        ----------
        mag : `float`
            Magnitude (in g, r, i or z band) of object

        Returns
        -------
        `float`
            Radius of mask associated with object (degrees)
        """
        return (self.mask_radius/3600) + 1630./3600. * 1.396**(-mag)
    
    def combine_data(self, catalog_stars:pd.DataFrame, coords):
        """Combines the downloaded mask data from load_mask_data with calculated masks from
        calculate_mask_radius over the specified coordinates into a single dataframe.

        Parameters
        ----------
        catalog_stars : `pd.DataFrame`
            Stars queried directly from the tractor catalogue with columns ra, dec, radius
        coords : `list`
            Minimum and maximum right ascensions and declinations of regions queried from the tractor catalogue

        Returns
        -------
        all_stars : `pd.DataFrame'
            Combined dataframe of all stars with associated mask data with columns ra, dec, radius
        """
        
        # cut masked stars to only use the same area as catalog_stars
        masked_box = self.mask_df.query('(@coords[0] < ra < @coords[1]) and (@coords[2] < dec < @coords[3])')
        catalog_box = catalog_stars.query('(@coords[0] < ra < @coords[1]) and (@coords[2] < dec < @coords[3])').copy()
        
        # apply buffer radius to mask and star data
        masked_box.loc[:, 'radius'] = masked_box['radius'] + (self.mask_radius / 3600.)
        catalog_box.loc[:, 'radius'] = self.calculate_mask_radius(catalog_box.loc[:,'mag'])
        
        # remove mag column
        catalog_box = catalog_box.drop(['mag'], axis=1)
        
        # combine catalog + mask
        all_stars = pd.concat([masked_box, catalog_box]).reset_index(drop=True)
        return all_stars
    
    def create_pixel_columns(self, all_stars:pd.DataFrame, coords):
        """Converts coorindate data into a pixel grid and calculates pixel values of all objects.

        Parameters
        ----------
        all_stars : `pd.DataFrame`
            Combined dataframe of all stars with associated mask data with columns ra, dec, radius

        Returns
        -------
        all_stars : `pd.DataFrame`
            Updated dataframe with coordinate conversions to pixels and minimum and maximum coordinate values in pixels
            Contains columns ra, dec, radius, max_ra, min_ra, max_dec, min_dec, ra_pix, dec_pix, rad_pix
        """
        
        # find max and min ra/dec corresponding to the mask of star
        all_stars['max_ra'] = all_stars['ra'] + all_stars['radius']
        all_stars['min_ra'] = all_stars['ra'] - all_stars['radius']
        all_stars['max_dec'] = all_stars['dec'] + all_stars['radius']
        all_stars['min_dec'] = all_stars['dec'] - all_stars['radius']

        # ra, dec, and radius in pixels
        all_stars['ra_pix'] = np.round((all_stars['ra'] - coords[0]) * self.dim).astype(int) - 1
        all_stars['dec_pix'] = np.round((all_stars['dec'] - coords[2]) * self.dim).astype(int) - 1
        all_stars['rad_pix'] = np.ceil(all_stars['radius'] * self.dim).astype(int)

        return all_stars
    
    def seg_map(self, star_data:pd.DataFrame):
        """Creates segementation map of shape (`dim`, `dim`) based on the mask locations and pixel data of `star_data`.
        
        Parameters
        ----------
        star_data : `pd.DataFrame`
            Minimum and maxiumum pixel values of all object coordinates along with radius
            Contains columns ra, dec, radius, max_ra, min_ra, max_dec, min_dec, ra_pix, dec_pix, rad_pix

        Returns
        -------
        array : `np.ndarray`
            Binary array of the forbidden and allowed regions (segmentation map)
            Value 1 if forbidden, 0 if allowed
        """

        array = np.zeros(self.dim**2, dtype=int)
        radec = np.asarray([star_data['dec_pix'],star_data['ra_pix']]).T
        circle_points = self.distance_tree.query_radius(radec, star_data['rad_pix'])

        for circle_array in circle_points:
            np.put(array, circle_array, 1)
        
        array = array.reshape((self.dim, self.dim))

        return array
    
    def define_grid(self):
        """Creates gridlines and centers on pixels for the initialized dimension and field of view."""

        self.gridlines = np.arange(0, self.dim+1, (self.fov/3600 * self.dim))
        centers = []

        for i in range(len(self.gridlines[:-1])):
            centers.append(int((self.gridlines[i] + self.gridlines[i+1])/2 + 0.5))

        self.x_cen, self.y_cen = np.meshgrid(centers, centers)
        return
    
    def find_dark_regions(self, segmap):
        """Iterates through grid squares to collect those which do not intersect with forbidden regions.
        
        Parameters
        ----------
        segmap : `np.ndarray`
            Binary array of forbidden and allowed regions (segmentation map)
            Value 1 if forbidden, 0 if allowed

        Returns
        -------
        dr_trans : `np.ndarray`
            Transverse coordinates of grid square centres designated as allowed dark regions
        dark_regions: `list`
            List of coordinates (ra,dec) that represent centres of grid squares of allowed dark regions
        """

        dark_regions = []

        # define bounds of each grid square and iterate through
        for i in range(len(self.gridlines) - 1):
            for j in range(len(self.gridlines) - 1):
                x_start, x_end = (self.gridlines[i]).astype(int), (self.gridlines[i + 1]).astype(int)
                y_start, y_end = (self.gridlines[j]).astype(int), (self.gridlines[j + 1]).astype(int)
                # check for intersection between grid square and object, accept as dark region if none
                if np.all(segmap[y_start:y_end, x_start:x_end] == 0):
                    dark_regions.append([self.x_cen[j, i], self.y_cen[j, i]])

        # convert to transverse coordinates for easier plot handling
        dr_trans = np.array(dark_regions).transpose()

        return dr_trans, dark_regions

    def create_plot(self, array, coords, pix_coords, dr_trans):
        """Draws a plot of forbidden and allowed grid squares to centre the fov on to obtain a dark position.
        
        Parameters
        ----------
        array : `np.ndarray'
            Binary array of forbidden and allowed regions (segmentation map)
            Value 1 if forbidden, 0 if allowed
        coords : `list`
            List of bounds of the selected region in order ra_min, ra_max, dec_min, dec_max
        pix_coords : `list`
            Pixel values of plot bounds in order ra_min, ra_max, dec_min, dec_max
        dr_trans : `np.ndarray`
            Transverse coordinates of grid square centres designated as allowed dark regions
        """

        # Creating exclusion map with grid
        fig = plt.figure(figsize=(8,8))
        ax = fig.add_subplot(111)

        plt.imshow(array, origin = 'lower', cmap='gray', vmin=0, vmax=1)

        positions = np.linspace(0,self.dim,5)
        x_labels = np.linspace(coords[0],coords[1],5)
        y_labels = np.linspace(coords[2],coords[3],5)

        ax.set_xticks(positions, x_labels)
        ax.set_yticks(positions, y_labels)    

        plt.vlines(self.gridlines, min(pix_coords[1]), max(pix_coords[1]), color='red', linewidth=1)
        plt.hlines(self.gridlines, min(pix_coords[0]), max(pix_coords[0]), color= 'red', linewidth=1)

        plt.plot(dr_trans[0], dr_trans[1], 'rx', markersize=10)

        plt.tight_layout()
        plt.margins(0)
        plt.show()

        return

    def create_data_frame(self, dark_regions, coords):
        """Creates a dataframe of allowed dark region within certain coordinate bounds.
        
        Parameters
        ----------
        dark_regions : `list`
            List of coordinates (ra,dec) that represent centres of grid squares of allowed dark regions
        coords : `list`
            List of bounds of the selected region in order ra_min, ra_max, dec_min, dec

        Returns
        -------
        dark_catalogue : `pd.DataFrame`
            Contains coordinates of allowed dark regions within the selected region
            Columns are ra, dec
        """
        dark_ra = []
        dark_dec = []

        # converting pixels back to sky coordinates
        for i in dark_regions:
            ra = i[0] / (self.dim) + coords[0]
            dec = i[1] / (self.dim) + coords[2]
            dark_ra.append(ra)
            dark_dec.append(dec)

        dark_catalogue = pd.DataFrame({'ra':dark_ra, 'dec':dark_dec})
        return dark_catalogue
    
    def find_overlapping_extent(self, all_stars):
        """Identifies the maximum extent to which the masked exclusion zone of an object within
        one section of the sky may overlap into another section of the sky.

        Parameters
        ----------
        all_stars : `pd.DataFrame`
            Columns min_ra, max_ra, min_dec, max_dec which give the extent of the masked exclusion zone of each object

        Returns
        -------
        'list'
            Minimum and maximum right ascension and declinations of the maximum overlap of one sky segment into another
        """

        # identify the maximum mask extent which overlaps with neighbouring regions on each side of square 
        min_ra = all_stars['min_ra'].min()
        min_dec = all_stars['min_dec'].min()
        max_ra = all_stars['max_ra'].max()
        max_dec = all_stars['max_dec'].max()
        
        return [min_ra, min_dec, max_ra, max_dec]

    def create_degree_square(self, ra, dec, catalog_df=None, plot_image=False, add_query=False, mode='corner', **kwargs):
        """Generates dark sky positions for a 1 x 1 degree region of the sky with user specified
        mode "corner" or "centre" determining the position of given ra, dec coordinate within square region.

        Parameters
        ----------
        ra : `float`
            If mode "corner" then right ascension coordinate of the bottom left corner of square
            If mode "centre" then right ascension coordinate of centre of square region
        dec : `float`
            If mode "corner" then declination coordinate of bottom left corner of square
            If mode "centre" then declination coordinate of centre of square region
        catalog_df : `pd.DataFrame`
            Tractor catalogue of objects and magnitudes within specified 1 x 1 degree region
            Columns are ra, dec, mag
        plot_image : `bool` (default=False)
            If True then plots the square region and the allowed dark regions
        
        optional keyword arguments:
        bands: `tuple` `str`
            Bands to query for objects from the selection of ('g', 'r', 'i', 'z')
            Where objects are detected in multiple bands, the one with the brightest magnitude will be selected

        Returns
        -------
        dark_catalogue : `pd.DataFrame`
            Contains catalogue of allowed dark sky regions within the selected 1 x 1 degree region
            Columns are ra, dec

        overlap : `list`
            Minimum and maximum right ascension and declinations of the maximum overlap of one 1 x 1 degree region into another
            In order; min_ra, min_dec, max_ra, max_dec
        """
            
        if 'bands' in kwargs.keys():
            self.bands = kwargs['bands']
        
        if mode=="centre":
            coords=[ra-self.map_dist/2, ra+self.map_dist/2, dec-self.map_dist/2, dec+self.map_dist/2]
        elif mode=="corner":
            coords = [ra, ra+self.map_dist, dec, dec+self.map_dist]
            
        if add_query:
<<<<<<< HEAD
            print(f">> Querying the tractor catalog for stars from RA/DEC({coords[0]}, {coords[2]}) to ({coords[1]}, {coords[3]})...")
            catalog_df = self.query_tractor(ra, dec, dist=self.map_dist, mode=mode)
=======
            verboseprint(f">> Querying the tractor catalog for stars from RA/DEC({coords[0]}, {coords[2]}) to ({coords[1]}, {coords[3]})...")
            catalog_df = self.query_tractor(ra, dec, dist=self.map_dist)
>>>>>>> 562fe45e
        # print(">>>> Generating dark sky positions of 1-degree square...")
        verboseprint(">>>> Combining mask and queried stars...")
        all_stars = self.combine_data(catalog_df, coords)
        verboseprint(">>>> Calculating pixel values for stars....")
        all_stars = self.create_pixel_columns(all_stars, coords)

        verboseprint(">>>> Creating segmentation map...")
        segmentation_map = self.seg_map(all_stars)
        
        verboseprint(">>>> Finding dark regions in segmentation map...")
        dr_trans, dark_regions = self.find_dark_regions(segmentation_map)

        if plot_image:
            verboseprint(">>>> Plotting dark regions...")
            pix_coords = [all_stars['ra_pix'], all_stars['dec_pix'], all_stars['rad_pix']]
            self.create_plot(segmentation_map, coords, pix_coords, dr_trans)

        verboseprint(">>>> Converting dark regions to coordinates...")
        dark_catalogue = self.create_data_frame(dark_regions, coords)
        
        verboseprint(">>>> Finding maximum extent of stars beyond the degree-square bounds...")
        overlap = self.find_overlapping_extent(all_stars)
        
        verboseprint(">>>> Done!")
        return dark_catalogue, overlap

    def remove_overlap_positions(self, ra_coords, dec_coords, overlap_store, dark_catalogue, bounds=1, mode='corner'):
        """Deletes dark sky positions on the edges of regions that fall into the masks of objects in neighbouring regions.

        Parameters
        ----------
        ra_coords : `list`
            Contains embedded list of right ascensions of all allowed dark sky positions for each coordinate within user specified query region
        dec_coords : `list`
            Contains embedded list of declinations of all allowed dark sky positions for each coordinate within user specified query region
        overlap_store : `list`
            Contains embedded list of maximum overlaps in ra, dec of each coordinate within user specified query region
        dark_catalogue : `pd.DataFrame`
            Contains catalogue of allowed dark sky regions within user specified query region
            Columns are ra, dec

        Returns
        -------
        dark_catalogue : `pd_DataFrame`
            Overwritten catalogue of dark sky positions, with positions on the edges of regions that fall into the masks of objects in neighbouring regions removed
            Columns are ra, dec
        """

        # for each ra / dec square and associated overlap
        for ra, dec, overlap in zip(ra_coords, dec_coords, overlap_store):
            
            # make sure this works if ra/dec extents are less than the actual bounds!
            if mode=="corner":
                min_ra = overlap[0] if overlap[0] < ra else ra
                min_dec = overlap[1] if overlap[1] < dec else dec
                max_ra = overlap[2] if overlap[2] > ra+bounds else ra+bounds
                max_dec = overlap[3] if overlap[3] > dec+bounds else dec+bounds
            elif mode=="centre":
                min_ra = overlap[0] if overlap[0] < ra-bounds/2 else ra-bounds/2
                min_dec = overlap[1] if overlap[1] < dec-bounds/2 else dec-bounds/2
                max_ra = overlap[2] if overlap[2] > ra+bounds/2 else ra+bounds/2
                max_dec = overlap[3] if overlap[3] > dec+bounds/2 else dec+bounds/2
            
            # everything within square bounded by ra / dec and bounds that you're checking
            smaller_box = dark_catalogue.query(f'({ra} < ra < {ra + bounds}) & ({dec} < dec < {dec + bounds})') 
            
            # select everything within square bounded by the min/max ra/dec of the overlap store
            bigger_box = dark_catalogue.query(f'({min_ra} <= ra <= {max_ra}) & ({min_dec} <= dec <= {max_dec})')
            
            # only perform removal if there are actually sky positions in the "overlap region"
            if smaller_box.shape < bigger_box.shape:
                # everything that is in the bigger box but not the smaller one (within overlapping region)
                overlap_region = pd.concat((bigger_box, smaller_box)).drop_duplicates(keep=False)
                # concatenate the two and drop everything within the overlapping regions
                dark_catalogue = pd.concat((dark_catalogue, overlap_region)).drop_duplicates(keep=False)
                        
        return dark_catalogue
        
    def create_catalogue(self, ra, dec, query_dist, plot_image=False, return_overlaps=False, mode='corner', **kwargs):
        """Creates catalog of dark sky positions in a square defined by ra, dec, and query_dist.
        
        Parameters
        ----------
        ra : `float`
            If mode "corner" then right ascension of bottom left corner of square region (degrees)
            If mode "centre" then right ascension of centre coordinate of square region (degrees)
        dec : `float`
            If mode "corner" then declination of bottom left corner of square region (degrees)
            If mode "centre" then declination of centre coordinate of square region (degrees)
        query_dist : `float`
            Side length of square to query (degrees)
        plot_image : `bool` (default=False)
            If True, plot the image of the region
        return_overlaps : `bool` (default=False)
            If True, then return list of mask overlaps between regions
            Useful if finding dark sky positions in a larger sky region (5 x 5 degree and greater)
        
        optional keyword arguments:
        bands: `tuple` `str`
            Bands to query for objects from the selection of ('g', 'r', 'i', 'z')
            Where objects are detected in multiple bands, the one with the brightest magnitude will be selected
        
        Returns
        -------
        dark_catalogue : `pd.DataFrame`
            DataFrame of all dark sky positions withing user specified region containing columns ra, dec
        """
        
        if 'bands' in kwargs:
            self.bands = kwargs['bands']
            
        if mode == 'centre':
            print(f"> Creating sky catalog from one {query_dist}-degree square starting from ({ra-query_dist/2}, {dec-query_dist/2}) to ({ra+query_dist/2}, {dec+query_dist/2})")
            # query sky for some amount
            print(f">> Querying the tractor catalog for stars from RA/DEC({ra-query_dist/2}, {dec-query_dist/2}) to ({ra+query_dist/2}, {dec+query_dist/2})...")
            query_df = self.query_tractor(ra, dec, query_dist, mode='centre')
            # make array of ra / dec starting points for degree cubes
            dec_range = np.arange(dec-query_dist/2, dec+query_dist/2, self.map_dist)
            ra_range = np.arange(ra-query_dist/2, ra+query_dist/2, self.map_dist)
        elif mode == 'corner': 
            print(f"> Creating sky catalog from one {query_dist}-degree square starting from ({ra}, {dec}) to ({ra+query_dist}, {dec+query_dist})")
            # query sky for some amount
            verboseprint(f">> Querying the tractor catalog for stars from RA/DEC({ra}, {dec}) to ({ra+query_dist}, {dec+query_dist})...")
            query_df = self.query_tractor(ra, dec, query_dist)
            # make array of ra / dec starting points for degree cubes
            dec_range = np.arange(dec, dec+query_dist, self.map_dist)
            ra_range = np.arange(ra, ra+query_dist, self.map_dist)

<<<<<<< HEAD
        # if self.mode=="centre":
        #     print(f"> Creating sky catalog from one {query_dist}-degree square starting from ({ra-query_dist/2}, {dec-query_dist/2}) to ({ra+query_dist/2}, {dec+query_dist/2})")
        #     # query sky for some amount
        #     print(f">> Querying the tractor catalog for stars from RA/DEC({ra-query_dist/2}, {dec-query_dist/2}) to ({ra+query_dist/2}, {dec+query_dist/2})...")
        #     query_df = self.query_tractor(ra, dec, query_dist)
        #     # make array of ra / dec starting points for degree cubes
        #     dec_range = np.arange(dec-query_dist/2, dec+query_dist/2, self.map_dist)
        #     ra_range = np.arange(ra-query_dist/2, ra+query_dist/2, self.map_dist)
=======
        if self.mode=="centre":
            print(f"> Creating sky catalog from one {query_dist}-degree square starting from ({ra-query_dist/2}, {dec-query_dist/2}) to ({ra+query_dist/2}, {dec+query_dist/2})")
            # query sky for some amount
            verboseprint(f">> Querying the tractor catalog for stars from RA/DEC({ra-query_dist/2}, {dec-query_dist/2}) to ({ra+query_dist/2}, {dec+query_dist/2})...")
            query_df = self.query_tractor(ra, dec, query_dist)
            # make array of ra / dec starting points for degree cubes
            dec_range = np.arange(dec-query_dist/2, dec+query_dist/2, self.map_dist)
            ra_range = np.arange(ra-query_dist/2, ra+query_dist/2, self.map_dist)
>>>>>>> 562fe45e
        
        coord_grid = np.meshgrid(ra_range, dec_range)
        ra_coords = coord_grid[0].flatten()
        dec_coords = coord_grid[1].flatten()
        overlap_store = []
        dark__catalogue = pd.DataFrame(columns=['ra','dec'])
        
        verboseprint(">> Looping through sky coordinates...")
        for ra_c, dec_c in zip(ra_coords,dec_coords):
<<<<<<< HEAD
            print(f">>> Generating sky catalog for square RA,DEC ({ra_c}, {dec_c}) to ({ra_c+self.map_dist}, {dec_c+self.map_dist})...")
            if self.galactic_check(ra_c, dec_c, self.map_dist, mode=mode):
=======
            verboseprint(f">>> Generating sky catalog for square RA,DEC ({ra_c}, {dec_c}) to ({ra_c+self.map_dist}, {dec_c+self.map_dist})...")
            if self.galactic_check(ra_c, dec_c, self.map_dist):
>>>>>>> 562fe45e
                cat, overlap = self.create_degree_square(ra_c, dec_c, query_df, plot_image)
                dark__catalogue = pd.concat([dark__catalogue.astype(cat.dtypes),cat],axis=0).reset_index(drop=True)
                overlap_store.append(overlap)
            else:
                verboseprint(f">>> {self.map_dist}-degree square intersects with the galactic plane!")
                overlap_store.append([ra, dec, ra+self.map_dist, dec+self.map_dist])
            # print('Added (' + str(ra) + ', ' + str(dec) + ') to catalogue')
        
<<<<<<< HEAD
        print(">> Removing positions from overlapping regions...")
        dark_catalogue = self.remove_overlap_positions(ra_coords, dec_coords, overlap_store, dark__catalogue, mode=mode)
=======
        verboseprint(">> Removing positions from overlapping regions...")
        dark_catalogue = self.remove_overlap_positions(ra_coords, dec_coords, overlap_store, dark__catalogue)
>>>>>>> 562fe45e
        
        if return_overlaps:
            verboseprint(f">> Finding largest overlap for whole {query_dist}-degree square...")
            overlap_store = np.asarray(overlap_store)
            if overlap_store.shape[0] > 1:
                min_ra = np.min(overlap_store[:, 0])
                min_dec = np.min(overlap_store[:, 1])
                max_ra = np.max(overlap_store[:, 2])
                max_dec = np.max(overlap_store[:, 3])
            else: 
                min_ra = overlap_store[0]
                min_dec = overlap_store[1]
                max_ra = overlap_store[2]
                max_dec = overlap_store[3]
            verboseprint(f"> Done!")
            return dark_catalogue, [min_ra, min_dec, max_ra, max_dec]
        
        verboseprint(f"> Done!")
        return dark_catalogue
    
<<<<<<< HEAD
    # @timer
    def all_sky(self, ra_allsky=0, dec_allsky=-90, sky_dist=10.0, query_dist=2.0, full_sky=False, mode='corner', **kwargs):
=======
    def all_sky(self, ra_allsky=0, dec_allsky=-90, sky_dist=10.0, query_dist=2.0, full_sky=False, **kwargs):
>>>>>>> 562fe45e
        """Loop through the entire sky.
        
        Parameters
        ----------
        ra_allsky
            starting ra (default=0)
        dec_allsky
            starting dec (default=-90)
        sky_dist
            size of ra/dec square to create a catalog over (default=10)
        query_dist
            size of smaller query-sized subdivisions (default=2)
        full_sky
            If true, generate positions over the range of the entire sky from (0, -90) to (360, 30)
            
        optional keyword argument:
        bands: `tuple` `str`
            Bands to query for objects from the selection of ('g', 'r', 'i', 'z')
            Where objects are detected in multiple bands, the one with the brightest magnitude will be selected
        mode: `str`
            (default) If "corner" then defines sky regions using user specified ra, dec as the bottom left corner of each square region
            If "centre" then defines sky regions using user specified ra, dec as the centre of each square region
        """
        
        print("================= WHOLE SKY =================")
        
        if 'bands' in kwargs:
            self.bands = kwargs['bands']
            
        # make sure sky distance is larger than query distance for consistency
        if query_dist > sky_dist:
            print(f"Your query distance ({query_dist}) is larger than the sky distance ({sky_dist}) you're trying to cover!")
            print(f"Either reduce your query distance, or use the SkyCatalogue.create_catalogue() method instead.")
            return
        
        # use corner mode by default
        if mode == 'centre':
            # TODO: check bounds of ra/dec range to be within 0-360, -90-30 
            dec_range = np.arange(dec_allsky-sky_dist/2, dec_allsky+sky_dist/2, query_dist)
            ra_range = np.arange(ra_allsky-sky_dist/2, ra_allsky+sky_dist/2, query_dist)
            print(f"===== From ({ra_allsky-sky_dist/2}, {dec_allsky-sky_dist/2}) to ({ra_allsky+sky_dist/2}, {dec_allsky+sky_dist/2}) in {len(dec_range)} {query_dist}^2 squares ======")
        elif mode == 'corner':
            dec_range = np.arange(dec_allsky, dec_allsky+sky_dist, query_dist)
            ra_range = np.arange(ra_allsky, ra_allsky+sky_dist, query_dist)
            print(f"===== From ({ra_allsky}, {dec_allsky}) to ({ra_allsky+sky_dist}, {dec_allsky+sky_dist}) in {len(dec_range)} {query_dist}^2 squares ======")
    
            
        if full_sky:
            dec_range = np.arange(-90, 30, query_dist)
            ra_range = np.arange(0, 360, query_dist)
            print(f"===== Whole sky from (0, -90) to (360, 30) =====")
        
        print(f"===== Bands used: {self.bands} =====")
        # use 5 degree squares
        
        # dec_range = np.arange(min_dec, max_dec, query_dist)
        # ra_range = np.arange(min_ra, max_ra, query_dist)
        
        coord_grid = np.meshgrid(ra_range, dec_range)
        ra_coords = coord_grid[0].flatten()
        dec_coords = coord_grid[1].flatten()
        overlap_store = []
        larger_catalogue = pd.DataFrame(columns=['ra','dec'])
        
        print("====== WHOLE SKY: Looping through sky coordinates... =====")
        for ra_c, dec_c in zip(ra_coords, dec_coords):
            print(f"====== {query_dist}-degree square starting from RA,DEC = {ra_c}, {dec_c} ======")
            # if self.galactic_check(ra_c, dec_c, query_dist):
            cat, overlap = self.create_catalogue(ra_c, dec_c, query_dist=query_dist, return_overlaps=True)
            larger_catalogue = pd.concat([larger_catalogue.astype(cat.dtypes),cat],axis=0).reset_index(drop=True)
            overlap_store.append(overlap)
            # else:
            #     print(f"{query_dist}-degree square starting from RA,DEC = {ra_c}, {dec_c} intersects with the galactic plane!")
            
        print("====== WHOLE SKY: Removing positions from overlapping regions... ======")

        catalogue = self.remove_overlap_positions(ra_coords, dec_coords, overlap_store, larger_catalogue, bounds=query_dist)
        print("================= WHOLE SKY: Done! =================")
        print(f"===== WHOLE SKY: Found {catalogue.size} dark sky positions =====")
        return catalogue
        
        
        
if __name__=="__main__": 

    catalog_g_band = SkyCatalogue(all_bands=False)
    catalog_g_band.all_sky(query_dist=2.0, min_ra=212, max_ra=216, min_dec=16, max_dec=20)<|MERGE_RESOLUTION|>--- conflicted
+++ resolved
@@ -12,14 +12,8 @@
 from sklearn.neighbors import KDTree
 
 class SkyCatalogue():
-<<<<<<< HEAD
-    
-    # @timer
-    def __init__(self, bands=('g','r','i','z'), map_dist=1.0, mask_radius=20, fov=45):
-=======
-
-    def __init__(self, mode="corner", bands=('g','r','i','z'), map_dist=1.0, mask_radius=20, fov=45, verbose=False):
->>>>>>> 562fe45e
+
+    def __init__(self, bands=('g','r','i','z'), map_dist=1.0, mask_radius=20, fov=45, verbose=False):
         """ Initialise the SkyCatalogue object.
 
         Parameters
@@ -39,7 +33,7 @@
         """
 
         print("Initialising...")
-        verboseprint = print if verbose else lambda *a, **k: None
+        self.verboseprint = print if verbose else lambda *a, **k: None
 
         self.bands = bands
         self.map_dist = map_dist
@@ -48,20 +42,20 @@
         self.fov = fov
         
         # load all masked stars
-        verboseprint("Loading masked star data....")
+        self.verboseprint("Loading masked star data....")
         self.load_mask_data()
         
         # define grid lines from fov
-        verboseprint("Defining grid lines...")
+        self.verboseprint("Defining grid lines...")
         self.define_grid()
         
         # create distance grid for this dimension
-        verboseprint("Creating KDTree for distance calculations...")
+        self.verboseprint("Creating KDTree for distance calculations...")
         self.dist_array = np.indices((self.dim, self.dim), dtype=int)
         self.dist_array = np.dstack((self.dist_array[0], self.dist_array[1]))
         self.dist_array = np.concatenate(self.dist_array, axis=0)
         self.distance_tree = KDTree(self.dist_array)
-        verboseprint("KDTree created!")
+        self.verboseprint("KDTree created!")
         
         print("Initialisation complete!")
         pass
@@ -499,37 +493,32 @@
             coords = [ra, ra+self.map_dist, dec, dec+self.map_dist]
             
         if add_query:
-<<<<<<< HEAD
-            print(f">> Querying the tractor catalog for stars from RA/DEC({coords[0]}, {coords[2]}) to ({coords[1]}, {coords[3]})...")
+            self.verboseprint(f">> Querying the tractor catalog for stars from RA/DEC({coords[0]}, {coords[2]}) to ({coords[1]}, {coords[3]})...")
             catalog_df = self.query_tractor(ra, dec, dist=self.map_dist, mode=mode)
-=======
-            verboseprint(f">> Querying the tractor catalog for stars from RA/DEC({coords[0]}, {coords[2]}) to ({coords[1]}, {coords[3]})...")
-            catalog_df = self.query_tractor(ra, dec, dist=self.map_dist)
->>>>>>> 562fe45e
         # print(">>>> Generating dark sky positions of 1-degree square...")
-        verboseprint(">>>> Combining mask and queried stars...")
+        self.verboseprint(">>>> Combining mask and queried stars...")
         all_stars = self.combine_data(catalog_df, coords)
-        verboseprint(">>>> Calculating pixel values for stars....")
+        self.verboseprint(">>>> Calculating pixel values for stars....")
         all_stars = self.create_pixel_columns(all_stars, coords)
 
-        verboseprint(">>>> Creating segmentation map...")
+        self.verboseprint(">>>> Creating segmentation map...")
         segmentation_map = self.seg_map(all_stars)
         
-        verboseprint(">>>> Finding dark regions in segmentation map...")
+        self.verboseprint(">>>> Finding dark regions in segmentation map...")
         dr_trans, dark_regions = self.find_dark_regions(segmentation_map)
 
         if plot_image:
-            verboseprint(">>>> Plotting dark regions...")
+            self.verboseprint(">>>> Plotting dark regions...")
             pix_coords = [all_stars['ra_pix'], all_stars['dec_pix'], all_stars['rad_pix']]
             self.create_plot(segmentation_map, coords, pix_coords, dr_trans)
 
-        verboseprint(">>>> Converting dark regions to coordinates...")
+        self.verboseprint(">>>> Converting dark regions to coordinates...")
         dark_catalogue = self.create_data_frame(dark_regions, coords)
         
-        verboseprint(">>>> Finding maximum extent of stars beyond the degree-square bounds...")
+        self.verboseprint(">>>> Finding maximum extent of stars beyond the degree-square bounds...")
         overlap = self.find_overlapping_extent(all_stars)
         
-        verboseprint(">>>> Done!")
+        self.verboseprint(">>>> Done!")
         return dark_catalogue, overlap
 
     def remove_overlap_positions(self, ra_coords, dec_coords, overlap_store, dark_catalogue, bounds=1, mode='corner'):
@@ -618,9 +607,9 @@
             self.bands = kwargs['bands']
             
         if mode == 'centre':
-            print(f"> Creating sky catalog from one {query_dist}-degree square starting from ({ra-query_dist/2}, {dec-query_dist/2}) to ({ra+query_dist/2}, {dec+query_dist/2})")
+            self.verboseprint(f"> Creating sky catalog from one {query_dist}-degree square starting from ({ra-query_dist/2}, {dec-query_dist/2}) to ({ra+query_dist/2}, {dec+query_dist/2})")
             # query sky for some amount
-            print(f">> Querying the tractor catalog for stars from RA/DEC({ra-query_dist/2}, {dec-query_dist/2}) to ({ra+query_dist/2}, {dec+query_dist/2})...")
+            self.verboseprint(f">> Querying the tractor catalog for stars from RA/DEC({ra-query_dist/2}, {dec-query_dist/2}) to ({ra+query_dist/2}, {dec+query_dist/2})...")
             query_df = self.query_tractor(ra, dec, query_dist, mode='centre')
             # make array of ra / dec starting points for degree cubes
             dec_range = np.arange(dec-query_dist/2, dec+query_dist/2, self.map_dist)
@@ -628,31 +617,11 @@
         elif mode == 'corner': 
             print(f"> Creating sky catalog from one {query_dist}-degree square starting from ({ra}, {dec}) to ({ra+query_dist}, {dec+query_dist})")
             # query sky for some amount
-            verboseprint(f">> Querying the tractor catalog for stars from RA/DEC({ra}, {dec}) to ({ra+query_dist}, {dec+query_dist})...")
+            self.verboseprint(f">> Querying the tractor catalog for stars from RA/DEC({ra}, {dec}) to ({ra+query_dist}, {dec+query_dist})...")
             query_df = self.query_tractor(ra, dec, query_dist)
             # make array of ra / dec starting points for degree cubes
             dec_range = np.arange(dec, dec+query_dist, self.map_dist)
             ra_range = np.arange(ra, ra+query_dist, self.map_dist)
-
-<<<<<<< HEAD
-        # if self.mode=="centre":
-        #     print(f"> Creating sky catalog from one {query_dist}-degree square starting from ({ra-query_dist/2}, {dec-query_dist/2}) to ({ra+query_dist/2}, {dec+query_dist/2})")
-        #     # query sky for some amount
-        #     print(f">> Querying the tractor catalog for stars from RA/DEC({ra-query_dist/2}, {dec-query_dist/2}) to ({ra+query_dist/2}, {dec+query_dist/2})...")
-        #     query_df = self.query_tractor(ra, dec, query_dist)
-        #     # make array of ra / dec starting points for degree cubes
-        #     dec_range = np.arange(dec-query_dist/2, dec+query_dist/2, self.map_dist)
-        #     ra_range = np.arange(ra-query_dist/2, ra+query_dist/2, self.map_dist)
-=======
-        if self.mode=="centre":
-            print(f"> Creating sky catalog from one {query_dist}-degree square starting from ({ra-query_dist/2}, {dec-query_dist/2}) to ({ra+query_dist/2}, {dec+query_dist/2})")
-            # query sky for some amount
-            verboseprint(f">> Querying the tractor catalog for stars from RA/DEC({ra-query_dist/2}, {dec-query_dist/2}) to ({ra+query_dist/2}, {dec+query_dist/2})...")
-            query_df = self.query_tractor(ra, dec, query_dist)
-            # make array of ra / dec starting points for degree cubes
-            dec_range = np.arange(dec-query_dist/2, dec+query_dist/2, self.map_dist)
-            ra_range = np.arange(ra-query_dist/2, ra+query_dist/2, self.map_dist)
->>>>>>> 562fe45e
         
         coord_grid = np.meshgrid(ra_range, dec_range)
         ra_coords = coord_grid[0].flatten()
@@ -660,33 +629,23 @@
         overlap_store = []
         dark__catalogue = pd.DataFrame(columns=['ra','dec'])
         
-        verboseprint(">> Looping through sky coordinates...")
+        self.verboseprint(">> Looping through sky coordinates...")
         for ra_c, dec_c in zip(ra_coords,dec_coords):
-<<<<<<< HEAD
-            print(f">>> Generating sky catalog for square RA,DEC ({ra_c}, {dec_c}) to ({ra_c+self.map_dist}, {dec_c+self.map_dist})...")
+            self.verboseprint(f">>> Generating sky catalog for square RA,DEC ({ra_c}, {dec_c}) to ({ra_c+self.map_dist}, {dec_c+self.map_dist})...")
             if self.galactic_check(ra_c, dec_c, self.map_dist, mode=mode):
-=======
-            verboseprint(f">>> Generating sky catalog for square RA,DEC ({ra_c}, {dec_c}) to ({ra_c+self.map_dist}, {dec_c+self.map_dist})...")
-            if self.galactic_check(ra_c, dec_c, self.map_dist):
->>>>>>> 562fe45e
                 cat, overlap = self.create_degree_square(ra_c, dec_c, query_df, plot_image)
                 dark__catalogue = pd.concat([dark__catalogue.astype(cat.dtypes),cat],axis=0).reset_index(drop=True)
                 overlap_store.append(overlap)
             else:
-                verboseprint(f">>> {self.map_dist}-degree square intersects with the galactic plane!")
+                self.verboseprint(f">>> {self.map_dist}-degree square intersects with the galactic plane!")
                 overlap_store.append([ra, dec, ra+self.map_dist, dec+self.map_dist])
             # print('Added (' + str(ra) + ', ' + str(dec) + ') to catalogue')
         
-<<<<<<< HEAD
-        print(">> Removing positions from overlapping regions...")
+        self.verboseprint(">> Removing positions from overlapping regions...")
         dark_catalogue = self.remove_overlap_positions(ra_coords, dec_coords, overlap_store, dark__catalogue, mode=mode)
-=======
-        verboseprint(">> Removing positions from overlapping regions...")
-        dark_catalogue = self.remove_overlap_positions(ra_coords, dec_coords, overlap_store, dark__catalogue)
->>>>>>> 562fe45e
         
         if return_overlaps:
-            verboseprint(f">> Finding largest overlap for whole {query_dist}-degree square...")
+            self.verboseprint(f">> Finding largest overlap for whole {query_dist}-degree square...")
             overlap_store = np.asarray(overlap_store)
             if overlap_store.shape[0] > 1:
                 min_ra = np.min(overlap_store[:, 0])
@@ -698,18 +657,14 @@
                 min_dec = overlap_store[1]
                 max_ra = overlap_store[2]
                 max_dec = overlap_store[3]
-            verboseprint(f"> Done!")
+            self.verboseprint(f"> Done!")
             return dark_catalogue, [min_ra, min_dec, max_ra, max_dec]
         
-        verboseprint(f"> Done!")
+        self.verboseprint(f"> Done!")
         return dark_catalogue
     
-<<<<<<< HEAD
     # @timer
     def all_sky(self, ra_allsky=0, dec_allsky=-90, sky_dist=10.0, query_dist=2.0, full_sky=False, mode='corner', **kwargs):
-=======
-    def all_sky(self, ra_allsky=0, dec_allsky=-90, sky_dist=10.0, query_dist=2.0, full_sky=False, **kwargs):
->>>>>>> 562fe45e
         """Loop through the entire sky.
         
         Parameters
