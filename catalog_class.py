--- conflicted
+++ resolved
@@ -47,14 +47,10 @@
         
         pass
 
-<<<<<<< HEAD
     def galactic_check(self, ra,dec,dist):
         """Check if any of a square with side length `dist` and a bottom left corner (ra,dec) has
-        any intersection with the galactic plane (|b| <= 18)
+        any intersection with the galactic plane (|b| <= 18) or the LMC/SMC
         """
-=======
-    def galactic_lmc_check(ra,dec,query_dist):
->>>>>>> d9a211a9
 
         ra_min=ra
         ra_max = ra + dist
